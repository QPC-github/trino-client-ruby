#
# Presto client for Ruby
#
#    Licensed under the Apache License, Version 2.0 (the "License");
#    you may not use this file except in compliance with the License.
#    You may obtain a copy of the License at
#
#        http://www.apache.org/licenses/LICENSE-2.0
#
#    Unless required by applicable law or agreed to in writing, software
#    distributed under the License is distributed on an "AS IS" BASIS,
#    WITHOUT WARRANTIES OR CONDITIONS OF ANY KIND, either express or implied.
#    See the License for the specific language governing permissions and
#    limitations under the License.
#
module Presto::Client

  require 'faraday'
  require 'presto/client/models'
  require 'presto/client/errors'
  require 'presto/client/statement_client'

  class Query
    def self.start(query, options)
      new StatementClient.new(faraday_client(options), query, options)
    end

    def self.resume(next_uri, options)
      new StatementClient.new(faraday_client(options), nil, options, next_uri)
    end

    def self.faraday_client(options)
      server = options[:server]
      unless server
        raise ArgumentError, ":server option is required"
      end

<<<<<<< HEAD
      proxy = options[:http_proxy] || options[:proxy]  # :proxy is obsoleted
      faraday = Faraday.new(url: "http://#{server}", proxy: "#{proxy}") do |faraday|
        #faraday.request :url_encoded
        faraday.response :logger if options[:http_debug]
        faraday.adapter Faraday.default_adapter
=======
      proxy = options[:proxy]
      faraday = Faraday.new(url: "http://#{server}", proxy: proxy.to_s) do |f|
        f.response :logger if options[:http_debug]
        f.adapter Faraday.default_adapter
>>>>>>> 5c180572
      end

      return faraday
    end

    private_class_method :faraday_client

    def initialize(api)
      @api = api
    end

    def current_results
      @api.current_results
    end

    def advance
      @api.advance
    end

    def wait_for_columns
      while @api.current_results.columns == nil && @api.advance
      end
    end

    def wait_for_data
      while @api.current_results.data == nil && @api.advance
      end
    end

    private :wait_for_columns
    private :wait_for_data

    def columns
      wait_for_columns

      raise_if_failed

      return @api.current_results.columns
    end

    def rows
      rows = []
      each_row_chunk {|chunk|
        rows.concat(chunk)
      }
      return rows
    end

    def each_row(&block)
      each_row_chunk {|chunk|
        chunk.each(&block)
      }
    end

    def each_row_chunk(&block)
      wait_for_data

      raise_if_failed

      if self.columns == nil
        raise PrestoError, "Query #{@api.current_results.id} has no columns"
      end

      begin
        if data = @api.current_results.data
          block.call(data)
        end
      end while @api.advance
    end

    def query_info
      @api.query_info
    end

    def next_uri
      @api.current_results.next_uri
    end

    def cancel
      @api.cancel_leaf_stage
    end

    def close
      @api.cancel_leaf_stage
      nil
    end

    def raise_if_failed
      if @api.closed?
        raise PrestoClientError, "Query aborted by user"
      elsif @api.exception?
        # query is gone
        raise @api.exception
      elsif @api.query_failed?
        results = @api.current_results
        error = results.error
        raise PrestoQueryError.new("Query #{results.id} failed: #{error.message}", results.id, error.error_code, error.failure_info)
      end
    end
  end

end<|MERGE_RESOLUTION|>--- conflicted
+++ resolved
@@ -35,18 +35,11 @@
         raise ArgumentError, ":server option is required"
       end
 
-<<<<<<< HEAD
       proxy = options[:http_proxy] || options[:proxy]  # :proxy is obsoleted
       faraday = Faraday.new(url: "http://#{server}", proxy: "#{proxy}") do |faraday|
         #faraday.request :url_encoded
         faraday.response :logger if options[:http_debug]
         faraday.adapter Faraday.default_adapter
-=======
-      proxy = options[:proxy]
-      faraday = Faraday.new(url: "http://#{server}", proxy: proxy.to_s) do |f|
-        f.response :logger if options[:http_debug]
-        f.adapter Faraday.default_adapter
->>>>>>> 5c180572
       end
 
       return faraday
