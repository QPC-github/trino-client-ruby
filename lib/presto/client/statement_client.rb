#
# Presto client for Ruby
#
#    Licensed under the Apache License, Version 2.0 (the "License");
#    you may not use this file except in compliance with the License.
#    You may obtain a copy of the License at
#
#        http://www.apache.org/licenses/LICENSE-2.0
#
#    Unless required by applicable law or agreed to in writing, software
#    distributed under the License is distributed on an "AS IS" BASIS,
#    WITHOUT WARRANTIES OR CONDITIONS OF ANY KIND, either express or implied.
#    See the License for the specific language governing permissions and
#    limitations under the License.
#
module Presto::Client

  require 'multi_json'
  require 'presto/client/models'
  require 'presto/client/errors'

  module PrestoHeaders
    PRESTO_USER = "X-Presto-User"
    PRESTO_SOURCE = "X-Presto-Source"
    PRESTO_CATALOG = "X-Presto-Catalog"
    PRESTO_SCHEMA = "X-Presto-Schema"
    PRESTO_TIME_ZONE = "X-Presto-Time-Zone"
    PRESTO_LANGUAGE = "X-Presto-Language"
    PRESTO_SESSION = "X-Presto-Session"

    PRESTO_CURRENT_STATE = "X-Presto-Current-State"
    PRESTO_MAX_WAIT = "X-Presto-Max-Wait"
    PRESTO_MAX_SIZE = "X-Presto-Max-Size"
    PRESTO_PAGE_SEQUENCE_ID = "X-Presto-Page-Sequence-Id"
  end

  class StatementClient
    HEADERS = {
      "User-Agent" => "presto-ruby/#{VERSION}",
    }

    def initialize(faraday, query, options, next_uri=nil)
      @faraday = faraday
      @faraday.headers.merge!(HEADERS)

      @options = options
      @query = query
      @closed = false
      @exception = nil

<<<<<<< HEAD
      @faraday.headers.merge!(optional_headers)
      post_query_request!
=======
      if next_uri
        body = faraday_get_with_retry(next_uri)
        @results = Models::QueryResults.decode(MultiJson.load(body))
      else
        post_query_request!
      end
>>>>>>> 5c180572
    end

    def optional_headers
      headers = {}
      if v = @options[:user]
        headers[PrestoHeaders::PRESTO_USER] = v
      end
      if v = @options[:source]
        headers[PrestoHeaders::PRESTO_SOURCE] = v
      end
      if v = @options[:catalog]
        headers[PrestoHeaders::PRESTO_CATALOG] = v
      end
      if v = @options[:schema]
        headers[PrestoHeaders::PRESTO_SCHEMA] = v
      end
      if v = @options[:time_zone]
        headers[PrestoHeaders::PRESTO_TIME_ZONE] = v
      end
      if v = @options[:language]
        headers[PrestoHeaders::PRESTO_LANGUAGE] = v
      end
      if v = @options[:properties]
        headers[PrestoHeaders::PRESTO_SESSION] = encode_properties(v)
      end
      headers
    end

    private :optional_headers

    def init_request(req)
      req.options.timeout = @options[:http_timeout] || 300
      req.options.open_timeout = @options[:http_open_timeout] || 60
    end

    private :init_request

    def post_query_request!
      response = @faraday.post do |req|
        req.url "/v1/statement"

        req.body = @query
        init_request(req)
      end

      # TODO error handling
      if response.status != 200
        raise PrestoHttpError.new(response.status, "Failed to start query: #{response.body}")
      end

      body = response.body
      hash = MultiJson.load(body)
      @results = Models::QueryResults.decode(hash)
    end

    private :post_query_request!

    attr_reader :query

    def debug?
      !!@options[:debug]
    end

    def closed?
      @closed
    end

    attr_reader :exception

    def exception?
      @exception
    end

    def query_failed?
      @results.error != nil
    end

    def query_succeeded?
      @results.error == nil && !@exception && !@closed
    end

    def current_results
      @results
    end

    def has_next?
      !!@results.next_uri
    end

    def advance
      if closed? || !has_next?
        return false
      end
      uri = @results.next_uri

      body = faraday_get_with_retry(uri)
      @results = Models::QueryResults.decode(MultiJson.load(body))

      return true
    end

    def query_info
      body = faraday_get_with_retry("/v1/query/#{@results.id}")
      Models::QueryInfo.decode(MultiJson.load(body))
    end

    def faraday_get_with_retry(uri, &block)
      start = Time.now
      attempts = 0

      begin
        begin
          response = @faraday.get(uri)
        rescue Faraday::Error::TimeoutError, Faraday::Error::ConnectionFailed
          # temporally error to retry
          response = nil
        rescue => e
          @exception = e
          raise @exception
        end

        if response
          if response.status == 200 && !response.body.to_s.empty?
            return response.body
          end

          if response.status != 503  # retry only if 503 Service Unavailable
            # deterministic error
            @exception = PrestoHttpError.new(response.status, "Presto API error at #{uri} returned #{response.status}: #{response.body}")
            raise @exception
          end
        end

        attempts += 1
        sleep attempts * 0.1
      end while (Time.now - start) < 2*60*60 && !@closed

      @exception = PrestoHttpError.new(408, "Presto API error due to timeout")
      raise @exception
    end

    def cancel_leaf_stage
      if uri = @results.next_uri
        response = @faraday.delete do |req|
          req.url uri
        end
        return response.status / 100 == 2
      end
      return false
    end

    HTTP11_SEPARATOR = ["(", ")", "<", ">", "@", ",", ";", ":", "\\", "<", ">", "/", "[", "]", "?", "=", "{", "}", " ", "\v"]
    HTTP11_TOKEN_CHARSET = (32..126).map {|x| x.chr } - HTTP11_SEPARATOR
    HTTP11_TOKEN_REGEXP = /^[#{Regexp.escape(HTTP11_TOKEN_CHARSET.join)}]+\z/
    HTTP11_CTL_CHARSET = (0..31).map {|x| x.chr } + [127.chr]
    HTTP11_CTL_CHARSET_REGEXP = /[#{Regexp.escape(HTTP11_CTL_CHARSET.join)}]/

    def encode_properties(properties)
      # this is a hack to set same header multiple times.
      properties.map do |k, v|
        token = k.to_s
        field_value = v.to_s  # TODO LWS encoding is not implemented
        unless k =~ HTTP11_TOKEN_REGEXP
          raise Faraday::ClientError, "Key of properties can't include HTTP/1.1 control characters or separators (#{HTTP11_SEPARATOR.map {|c| c =~ /\s/ ? c.dump : c }.join(' ')})"
        end
        if field_value =~ HTTP11_CTL_CHARSET_REGEXP
          raise Faraday::ClientError, "Value of properties can't include HTTP/1.1 control characters"
        end
        "#{token}=#{field_value}"
      end.join("\r\n#{PrestoHeaders::PRESTO_SESSION}: ")
    end

    def close
      return if @closed

      # cancel running statement
      # TODO make async reqeust and ignore response?
      cancel_leaf_stage

      @closed = true
      nil
    end
  end

end<|MERGE_RESOLUTION|>--- conflicted
+++ resolved
@@ -48,17 +48,14 @@
       @closed = false
       @exception = nil
 
-<<<<<<< HEAD
       @faraday.headers.merge!(optional_headers)
-      post_query_request!
-=======
+
       if next_uri
         body = faraday_get_with_retry(next_uri)
         @results = Models::QueryResults.decode(MultiJson.load(body))
       else
         post_query_request!
       end
->>>>>>> 5c180572
     end
 
     def optional_headers
